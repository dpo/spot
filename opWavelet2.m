classdef opWavelet2 < opSpot
   %OPWAVELET   Wavelet operator.
   %
   %   opWavelet(P,Q,FAMILY) creates a Wavelet operator of given FAMILY for
<<<<<<< HEAD
   %   signals of size P-by-Q. The wavelet transformation is computed using
=======
   %   signals of size P-by-1. The wavelet transformation is computed using
>>>>>>> 3a686a24
   %   the Rice Wavelet Toolbox.  The values supported for FAMILY are
   %   'Daubechies' and 'Haar'.
   %
   %   opWavelet(P,Q,FAMILY,FILTER,LEVELS,REDUNDANT,TYPE) allows for four
   %   additional parameters: FILTER (default 8) specifies the filter length,
   %   which must be even. LEVELS (default 5) gives the number of levels in
   %   the transformation. P and Q do not need to be divisible by 2^LEVELS.
   %   However, if LEVELS is bigger than LOG2(MIN(P,Q)), then LEVELS is
   %   adjusted to be equal to FLOOR(LOG2(MIN(P,Q))).
   %   The Boolean field REDUNDANT (default false) indicates whether the wavelet
   %   is redundant. TYPE (default 'min') indictates what type of solution is
   %   desired; 'min' for minimum phase, 'max' for maximum phase, and 'mid'
   %   for mid-phase solutions.
   %
   %   The opWavelet operator is linear but not orthogonal. Therefore, the
   %   transpose of the operator is not the inverse operator. However, the
   %   inverse of the operator can be obtained through a left-inverse
   %   operation. For example:
   %               W = opWavelet(...)
   %               y = W*x
   %               if z = W'*y, then z ~= x
   %               but, u = W\y, then u = x
   
   %   Copyright 2007-2009, Rayan Saab, Ewout van den Berg and Michael P. Friedlander
   %
   %   June  6, 2012: Added mirror symmetric extension of signals that are not
   %                  integer multiples of 2^levels.
   %                  Hassan Mansour (hassanm@cs.ubc.ca)
   %   June 25, 2012: Overloaded mldivide function to compute the inverse of
   %                  the operator.
   %                  Hassan Mansour (hassanm@cs.ubc.ca)
<<<<<<< HEAD
   %   Feb  28, 2014: Incorporate fix by Prasad Sudhakar regarding a bug
   %                  in the code for redundant wavelet transforms. This
   %                  issue was independently reported by Stephen Becker.
=======
>>>>>>> 3a686a24
   %
   %   See the file COPYING.txt for full copyright information.
   %   Use the command 'spot.gpl' to locate this file.
   
   %   http://www.cs.ubc.ca/labs/scl/spot
   
   %%%%%%%%%%%%%%%%%%%%%%%%%%%%%%%%%%%%%%%%%%%%%%%%%%%%%%%%%%%%%%%%%%%
   % Properties
   %%%%%%%%%%%%%%%%%%%%%%%%%%%%%%%%%%%%%%%%%%%%%%%%%%%%%%%%%%%%%%%%%%%
   properties( SetAccess = private, GetAccess = public )
      family     = 'Daubechies';   % Wavelet family
      lenFilter  = 8;              % Filter length
      filter                       % Filter computed by daubcqf
      levels     = 5;              % Number of levels
      typeFilter = 'min'
      redundant  = false;          % Redundant flag
      nseg
      signal_dims                  % Dimensions of the signal domain
      coeff_dims                   % Dimensions of extended coefficients
      funHandle                    % Multiplication function
      funHandle2                   % Divide function
   end % Properties
      
   %%%%%%%%%%%%%%%%%%%%%%%%%%%%%%%%%%%%%%%%%%%%%%%%%%%%%%%%%%%%%%%%%%%
   % Methods - public
   %%%%%%%%%%%%%%%%%%%%%%%%%%%%%%%%%%%%%%%%%%%%%%%%%%%%%%%%%%%%%%%%%%%
   methods
      
      %%%%%%%%%%%%%%%%%%%%%%%%%%%%%%%%%%%%%%%%%%%%%%%%%%%%%%%%%%%%%%%%
      % opWavelet. Constructor.
      %%%%%%%%%%%%%%%%%%%%%%%%%%%%%%%%%%%%%%%%%%%%%%%%%%%%%%%%%%%%%%%%
      function op = opWavelet2(p,q,family,lenFilter,levels,redundant,typeFilter)
         if nargin <= 2 || isempty(family)
             family = 'Daubechies';
         end
         if nargin < 5 || isempty(levels)
            levels = 5;
         end
         if nargin >= 6 && redundant
            if p == 1 || q == 1
               nseg =   levels + 1;
            else
               nseg = 3*levels + 1;
            end
            n = p*q;
            
            % find coefficient dimensions
            [pext, qext, levels] = CoeffDims(p, q, levels);
            
            m = pext*qext*nseg;
            
            redundant = true;
         else
            nseg = [];
            n = p*q;
            
            % find coefficient dimensions
            [pext, qext, levels] = CoeffDims(p, q, levels);
            
            m = pext*qext;
            
            redundant = false;
         end
         
         op = op@opSpot('Wavelet2', m, n);
         op.signal_dims = [p, q];
         op.coeff_dims = [pext, qext];
         op.levels = levels;
         op.redundant = redundant;
         op.nseg = nseg;
         
         if nargin >= 4 && ~isempty(lenFilter)
            op.lenFilter = lenFilter;
         end
         if nargin >= 7 && ischar(typeFilter)
            op.typeFilter  = typeFilter;
         end
         switch lower(family)
            case {'daubechies'}
               op.family = 'Daubechies';
               op.filter = spot.rwt.daubcqf(op.lenFilter,op.typeFilter);
               
            case {'haar'}
               op.family = 'Haar';
               op.filter = spot.rwt.daubcqf(0);
               
            otherwise
               error('Wavelet family %s is unknown.', family);
         end
         
         % Initialize function handle
         if redundant
<<<<<<< HEAD
            op.funHandle  = @multiply_redundant_intrnl;
            op.funHandle2 = @divide_redundant_intrnl;
         else
            op.funHandle  = @multiply_intrnl;
=======
            op.funHandle = @multiply_redundant_intrnl;
            op.funHandle2 = @divide_redundant_intrnl;
         else
            op.funHandle = @multiply_intrnl;
>>>>>>> 3a686a24
            op.funHandle2 = @divide_intrnl;
         end
         
      end % function opWavelet
      
      %%%%%%%%%%%%%%%%%%%%%%%%%%%%%%%%%%%%%%%%%%%%%%%%%%%%%%%%%%%%%%%%%
      % Divide
      %%%%%%%%%%%%%%%%%%%%%%%%%%%%%%%%%%%%%%%%%%%%%%%%%%%%%%%%%%%%%%%%%
      function y = mldivide(op,x)
         y = op.funHandle2(op,x);
      end % function multiply
      
   end % methods - public
   
   methods( Access = private )
      
<<<<<<< HEAD
      
      %%%%%%%%%%%%%%%%%%%%%%%%%%%%%%%%%%%%%%%%%%%%%%%%%%%%%%%%%%%%%%%%
      % matvec.  Application of Wavelet operator.
      %%%%%%%%%%%%%%%%%%%%%%%%%%%%%%%%%%%%%%%%%%%%%%%%%%%%%%%%%%%%%%%%
      function y = multiply_intrnl(op,x,mode)
         if issparse(x), x = full(x); end
         x = double(x);

=======
      %%%%%%%%%%%%%%%%%%%%%%%%%%%%%%%%%%%%%%%%%%%%%%%%%%%%%%%%%%%%%%%%
      % matvec.  Application of Wavlet operator.
      %%%%%%%%%%%%%%%%%%%%%%%%%%%%%%%%%%%%%%%%%%%%%%%%%%%%%%%%%%%%%%%%
      function y = multiply_intrnl(op,x,mode)
>>>>>>> 3a686a24
         p = op.signal_dims(1);
         q = op.signal_dims(2);
         pext = op.coeff_dims(1);
         qext = op.coeff_dims(2);
         
         levels = op.levels; filter = op.filter;
<<<<<<< HEAD
=======
         if issparse(x), x = full(x); end
>>>>>>> 3a686a24
         
         % apply matvec operation
         R = opExtend(p,q,pext,qext);
         
         if mode == 1
            
            % extend the signal
            xext = R*x;
            
            % reshape the extended signal
            Xmat = reshape(xext,pext,qext);
            
            if isreal(x)
               y  = spot.rwt.mdwt(Xmat, filter, levels);
            else
               y1 = spot.rwt.mdwt(real(Xmat), filter, levels);
               y2 = spot.rwt.mdwt(imag(Xmat), filter, levels);
               y  = y1 + sqrt(-1) * y2;
            end
            y = y(:);
         else % mode == 2
            Xmat = reshape(x,pext,qext);
            if isreal(x)
               y = spot.rwt.midwt(Xmat, filter, levels);
            else
               y1 = spot.rwt.midwt(real(Xmat), filter, levels);
               y2 = spot.rwt.midwt(imag(Xmat), filter, levels);
               y  = y1 + sqrt(-1) * y2;
            end
            
            % apply adjoint of extension operator
            y = R'*y(:);
            
         end
      end % function matvec
      
      %%%%%%%%%%%%%%%%%%%%%%%%%%%%%%%%%%%%%%%%%%%%%%%%%%%%%%%%%%%%%%%%
<<<<<<< HEAD
      % matvec_redundant.  Application of redundant Wavelet operator.
      %%%%%%%%%%%%%%%%%%%%%%%%%%%%%%%%%%%%%%%%%%%%%%%%%%%%%%%%%%%%%%%%
      function y = multiply_redundant_intrnl(op,x,mode)
         if issparse(x), x = full(x); end
         x = double(x);
         
=======
      % matvec_redundant.  Application of redundant Wavlet operator.
      %%%%%%%%%%%%%%%%%%%%%%%%%%%%%%%%%%%%%%%%%%%%%%%%%%%%%%%%%%%%%%%%
      function y = multiply_redundant_intrnl(op,x,mode)
>>>>>>> 3a686a24
         p = op.signal_dims(1);
         q = op.signal_dims(2);
         pext = op.coeff_dims(1);
         qext = op.coeff_dims(2);
         
         nseg = op.nseg;
         levels = op.levels; filter = op.filter;
<<<<<<< HEAD
=======
         if issparse(x), x = full(x); end
>>>>>>> 3a686a24
         
         R = opExtend(p,q,pext,qext);
         
         if mode == 1
<<<<<<< HEAD
=======
            
>>>>>>> 3a686a24
            % extend the signal
            xext = R*x;
            
            % reshape the extended signal
            Xmat = reshape(xext,pext,qext);
            
            if isreal(x)
               [yl,yh] = spot.rwt.mrdwt(Xmat, filter, levels);
               y = [yl,yh];
            else
               [yl1,yh1] = spot.rwt.mrdwt(real(Xmat), filter, levels);
               [yl2,yh2] = spot.rwt.mrdwt(imag(Xmat), filter, levels);
               y = [yl1,yh1] + sqrt(-1) * [yl2,yh2];
            end
            y = y(:);
         else % mode == 2
            xl = reshape(x(1:pext*qext),pext,qext);
            xh = reshape(x(pext*qext+1:end),pext,(nseg-1)*qext);
            
            % scaling for transpose instead of inverse          
<<<<<<< HEAD
            if((p==1) || (q==1))
               xl = xl * 2^levels;
                
               for seg = 0:levels-1
                  idx = seg*qext+1:(seg+1)*qext;
                  xh(:,idx) = xh(:,idx)*(2^(seg+1));
               end
            else
               xl = xl * (2^levels * 2^levels);
                
               for seg = 0:levels-1
                  idx = 3*seg*qext+1:3*(seg+1)*qext;
                  xh(:, idx) = xh(:, idx) * (2^(seg+1) * 2^(seg+1));
               end
            end
=======
            if(p==1 || q==1)
                xl = xl*(2^(levels));
                
                for seg = 0:levels-1
                    xh(:, (seg)*qext+1:((seg)+1)*qext) = ...
                        xh(:, (seg)*qext+1:((seg)+1)*qext)*( 2^(seg+1));
                end
            else
                xl = xl*(2^(levels) * 2^(levels));
                
                for seg = 0:levels-1
                    xh(:, (seg*3)*qext+1:((seg+1)*3)*qext) = ...
                        xh(:, (seg*3)*qext+1:((seg+1)*3)*qext)*...
                        ( 2^(seg+1) * 2^(seg+1));
                end
                
            end       
>>>>>>> 3a686a24
            
            if isreal(x)
               y = spot.rwt.mirdwt(xl, xh, filter, levels);
            else
               y1 = spot.rwt.mirdwt(real(xl), real(xh), filter, levels);
               y2 = spot.rwt.mirdwt(imag(xl), imag(xh), filter, levels);
               y = y1 + sqrt(-1) * y2;
            end
            
            % apply adjoint of extension operator
            y = R'*y(:);
            
         end
      end % function matvec_redundant
      
<<<<<<< HEAD
      
      %%%%%%%%%%%%%%%%%%%%%%%%%%%%%%%%%%%%%%%%%%%%%%%%%%%%%%%%%%%%%%%%
      % divide_intrnl.  Application of redundant Wavelet operator.
      %%%%%%%%%%%%%%%%%%%%%%%%%%%%%%%%%%%%%%%%%%%%%%%%%%%%%%%%%%%%%%%%
      function y = divide_intrnl(op,x)
         if issparse(x), x = full(x); end
         x = double(x);
         
=======
      %%%%%%%%%%%%%%%%%%%%%%%%%%%%%%%%%%%%%%%%%%%%%%%%%%%%%%%%%%%%%%%%
      % divide_intrnl.  Application of redundant Wavlet operator.
      %%%%%%%%%%%%%%%%%%%%%%%%%%%%%%%%%%%%%%%%%%%%%%%%%%%%%%%%%%%%%%%%
      function y = divide_intrnl(op,x)
>>>>>>> 3a686a24
         p = op.signal_dims(1);
         q = op.signal_dims(2);
         pext = op.coeff_dims(1);
         qext = op.coeff_dims(2);
         
         levels = op.levels; filter = op.filter;
<<<<<<< HEAD
=======
         if issparse(x), x = full(x); end
>>>>>>> 3a686a24
         
         Xmat = reshape(x,pext,qext);
         if isreal(x)
            y = spot.rwt.midwt(Xmat, filter, levels);
         else
            y1 = spot.rwt.midwt(real(Xmat), filter, levels);
            y2 = spot.rwt.midwt(imag(Xmat), filter, levels);
            y  = y1 + sqrt(-1) * y2;
         end
         
<<<<<<< HEAD
         % clip signal back to original dimensions
         y = y(1:p, 1:q);
         
         y = y(:);
      end % function divide
      
      %%%%%%%%%%%%%%%%%%%%%%%%%%%%%%%%%%%%%%%%%%%%%%%%%%%%%%%%%%%%%%%%
      % divide_intrnl.  Application of redundant Wavelet operator.
      %%%%%%%%%%%%%%%%%%%%%%%%%%%%%%%%%%%%%%%%%%%%%%%%%%%%%%%%%%%%%%%%
      function y = divide_redundant_intrnl(op,x)
         if issparse(x), x = full(x); end
         x = double(x);
=======
         
         % clip signal back to original dimensions
         y = y(1:p, 1:q);
         y = y(:);

      end % function divide
      
      %%%%%%%%%%%%%%%%%%%%%%%%%%%%%%%%%%%%%%%%%%%%%%%%%%%%%%%%%%%%%%%%
      % divide_intrnl.  Application of redundant Wavlet operator.
      %%%%%%%%%%%%%%%%%%%%%%%%%%%%%%%%%%%%%%%%%%%%%%%%%%%%%%%%%%%%%%%%
      function y = divide_redundant_intrnl(op,x)
>>>>>>> 3a686a24
         
         p = op.signal_dims(1);
         q = op.signal_dims(2);
         pext = op.coeff_dims(1);
         qext = op.coeff_dims(2);
         
         nseg = op.nseg;
         levels = op.levels; filter = op.filter;
<<<<<<< HEAD

=======
         
         ii = 1:length(filter);
         filter = (-1).^ii.*(filter);
         
         if issparse(x), x = full(x); end
         
>>>>>>> 3a686a24
         xl = reshape(x(1:pext*qext),pext,qext);
         xh = reshape(x(pext*qext+1:end),pext,(nseg-1)*qext);
         if isreal(x)
            y = spot.rwt.mirdwt(xl, xh, filter, levels);
         else
            y1 = spot.rwt.mirdwt(real(xl), real(xh), filter, levels);
            y2 = spot.rwt.mirdwt(imag(xl), imag(xh), filter, levels);
            y = y1 + sqrt(-1) * y2;
         end
         
         % clip signal back to original dimensions
         y = y(1:p, 1:q);
<<<<<<< HEAD
         
         y = y(:);
=======
         y = y(:);
         
>>>>>>> 3a686a24
      end % function divide
         
   end % methods - private
   
<<<<<<< HEAD
   
=======
>>>>>>> 3a686a24
   %%%%%%%%%%%%%%%%%%%%%%%%%%%%%%%%%%%%%%%%%%%%%%%%%%%%%%%%%%%%%%%%%%%%
   % Methods - protected
   %%%%%%%%%%%%%%%%%%%%%%%%%%%%%%%%%%%%%%%%%%%%%%%%%%%%%%%%%%%%%%%%%%%%
   methods( Access = protected )
      
      %%%%%%%%%%%%%%%%%%%%%%%%%%%%%%%%%%%%%%%%%%%%%%%%%%%%%%%%%%%%%%%%%
      % Multiply
      %%%%%%%%%%%%%%%%%%%%%%%%%%%%%%%%%%%%%%%%%%%%%%%%%%%%%%%%%%%%%%%%%
      function y = multiply(op,x,mode)
         y = op.funHandle(op,x,mode);
      end % function multiply
      
   end % methods - protected
   
end % classdef

<<<<<<< HEAD

function [pext, qext, levels] = CoeffDims(p, q, levels)
   if p >= 2^levels
      plevels = levels;
      if q >= 2^levels
         qext = ceil(q/(2^levels))*2^levels;
      elseif q > 1
         qlevels = floor(log2(q));
         levels = min(plevels,qlevels);
         qext = ceil(q/(2^levels))*2^levels;
      else
         qext = q;
      end
      pext = ceil(p/(2^levels))*2^levels;
   elseif p > 1
      plevels = floor(log2(p));
      if q >= 2^levels
         levels = min(levels,plevels);
         qext = ceil(q/(2^levels))*2^levels;
      elseif q > 1
         qlevels = floor(log2(q));
         levels = min(plevels,qlevels);
         qext = ceil(q/(2^levels))*2^levels;
      else
         levels = min(levels,plevels);
         qext = q;
      end
      pext = ceil(p/(2^levels))*2^levels;
   else
      pext = p;
      if q >= 2^levels
         qext = ceil(q/(2^levels))*2^levels;
      elseif q > 1
         levels = floor(log2(q));
         qext = ceil(q/(2^levels))*2^levels;
      else
         qext = q;
      end
   end
end
=======
function [pext, qext, levels] = CoeffDims(p, q, levels)

if p >= 2^levels
   plevels = levels;
   if q >= 2^levels
      qext = ceil(q/(2^levels))*2^levels;
   elseif q > 1
      qlevels = floor(log2(q));
      levels = min(plevels,qlevels);
      qext = ceil(q/(2^levels))*2^levels;
   else
      qext = q;
   end
   pext = ceil(p/(2^levels))*2^levels;
elseif p > 1
   plevels = floor(log2(p));
   if q >= 2^levels
      levels = min(levels,plevels);
      qext = ceil(q/(2^levels))*2^levels;
   elseif q > 1
      qlevels = floor(log2(q));
      levels = min(plevels,qlevels);
      qext = ceil(q/(2^levels))*2^levels;
   else
      levels = min(levels,plevels);
      qext = q;
   end
   pext = ceil(p/(2^levels))*2^levels;
else
   pext = p;
   if q >= 2^levels
      qext = ceil(q/(2^levels))*2^levels;
   elseif q > 1
      levels = floor(log2(q));
      qext = ceil(q/(2^levels))*2^levels;
   else
      qext = q;
   end
end
end
      
>>>>>>> 3a686a24
<|MERGE_RESOLUTION|>--- conflicted
+++ resolved
@@ -1,534 +1,390 @@
-classdef opWavelet2 < opSpot
-   %OPWAVELET   Wavelet operator.
-   %
-   %   opWavelet(P,Q,FAMILY) creates a Wavelet operator of given FAMILY for
-<<<<<<< HEAD
-   %   signals of size P-by-Q. The wavelet transformation is computed using
-=======
-   %   signals of size P-by-1. The wavelet transformation is computed using
->>>>>>> 3a686a24
-   %   the Rice Wavelet Toolbox.  The values supported for FAMILY are
-   %   'Daubechies' and 'Haar'.
-   %
-   %   opWavelet(P,Q,FAMILY,FILTER,LEVELS,REDUNDANT,TYPE) allows for four
-   %   additional parameters: FILTER (default 8) specifies the filter length,
-   %   which must be even. LEVELS (default 5) gives the number of levels in
-   %   the transformation. P and Q do not need to be divisible by 2^LEVELS.
-   %   However, if LEVELS is bigger than LOG2(MIN(P,Q)), then LEVELS is
-   %   adjusted to be equal to FLOOR(LOG2(MIN(P,Q))).
-   %   The Boolean field REDUNDANT (default false) indicates whether the wavelet
-   %   is redundant. TYPE (default 'min') indictates what type of solution is
-   %   desired; 'min' for minimum phase, 'max' for maximum phase, and 'mid'
-   %   for mid-phase solutions.
-   %
-   %   The opWavelet operator is linear but not orthogonal. Therefore, the
-   %   transpose of the operator is not the inverse operator. However, the
-   %   inverse of the operator can be obtained through a left-inverse
-   %   operation. For example:
-   %               W = opWavelet(...)
-   %               y = W*x
-   %               if z = W'*y, then z ~= x
-   %               but, u = W\y, then u = x
-   
-   %   Copyright 2007-2009, Rayan Saab, Ewout van den Berg and Michael P. Friedlander
-   %
-   %   June  6, 2012: Added mirror symmetric extension of signals that are not
-   %                  integer multiples of 2^levels.
-   %                  Hassan Mansour (hassanm@cs.ubc.ca)
-   %   June 25, 2012: Overloaded mldivide function to compute the inverse of
-   %                  the operator.
-   %                  Hassan Mansour (hassanm@cs.ubc.ca)
-<<<<<<< HEAD
-   %   Feb  28, 2014: Incorporate fix by Prasad Sudhakar regarding a bug
-   %                  in the code for redundant wavelet transforms. This
-   %                  issue was independently reported by Stephen Becker.
-=======
->>>>>>> 3a686a24
-   %
-   %   See the file COPYING.txt for full copyright information.
-   %   Use the command 'spot.gpl' to locate this file.
-   
-   %   http://www.cs.ubc.ca/labs/scl/spot
-   
-   %%%%%%%%%%%%%%%%%%%%%%%%%%%%%%%%%%%%%%%%%%%%%%%%%%%%%%%%%%%%%%%%%%%
-   % Properties
-   %%%%%%%%%%%%%%%%%%%%%%%%%%%%%%%%%%%%%%%%%%%%%%%%%%%%%%%%%%%%%%%%%%%
-   properties( SetAccess = private, GetAccess = public )
-      family     = 'Daubechies';   % Wavelet family
-      lenFilter  = 8;              % Filter length
-      filter                       % Filter computed by daubcqf
-      levels     = 5;              % Number of levels
-      typeFilter = 'min'
-      redundant  = false;          % Redundant flag
-      nseg
-      signal_dims                  % Dimensions of the signal domain
-      coeff_dims                   % Dimensions of extended coefficients
-      funHandle                    % Multiplication function
-      funHandle2                   % Divide function
-   end % Properties
-      
-   %%%%%%%%%%%%%%%%%%%%%%%%%%%%%%%%%%%%%%%%%%%%%%%%%%%%%%%%%%%%%%%%%%%
-   % Methods - public
-   %%%%%%%%%%%%%%%%%%%%%%%%%%%%%%%%%%%%%%%%%%%%%%%%%%%%%%%%%%%%%%%%%%%
-   methods
-      
-      %%%%%%%%%%%%%%%%%%%%%%%%%%%%%%%%%%%%%%%%%%%%%%%%%%%%%%%%%%%%%%%%
-      % opWavelet. Constructor.
-      %%%%%%%%%%%%%%%%%%%%%%%%%%%%%%%%%%%%%%%%%%%%%%%%%%%%%%%%%%%%%%%%
-      function op = opWavelet2(p,q,family,lenFilter,levels,redundant,typeFilter)
-         if nargin <= 2 || isempty(family)
-             family = 'Daubechies';
-         end
-         if nargin < 5 || isempty(levels)
-            levels = 5;
-         end
-         if nargin >= 6 && redundant
-            if p == 1 || q == 1
-               nseg =   levels + 1;
-            else
-               nseg = 3*levels + 1;
-            end
-            n = p*q;
-            
-            % find coefficient dimensions
-            [pext, qext, levels] = CoeffDims(p, q, levels);
-            
-            m = pext*qext*nseg;
-            
-            redundant = true;
-         else
-            nseg = [];
-            n = p*q;
-            
-            % find coefficient dimensions
-            [pext, qext, levels] = CoeffDims(p, q, levels);
-            
-            m = pext*qext;
-            
-            redundant = false;
-         end
-         
-         op = op@opSpot('Wavelet2', m, n);
-         op.signal_dims = [p, q];
-         op.coeff_dims = [pext, qext];
-         op.levels = levels;
-         op.redundant = redundant;
-         op.nseg = nseg;
-         
-         if nargin >= 4 && ~isempty(lenFilter)
-            op.lenFilter = lenFilter;
-         end
-         if nargin >= 7 && ischar(typeFilter)
-            op.typeFilter  = typeFilter;
-         end
-         switch lower(family)
-            case {'daubechies'}
-               op.family = 'Daubechies';
-               op.filter = spot.rwt.daubcqf(op.lenFilter,op.typeFilter);
-               
-            case {'haar'}
-               op.family = 'Haar';
-               op.filter = spot.rwt.daubcqf(0);
-               
-            otherwise
-               error('Wavelet family %s is unknown.', family);
-         end
-         
-         % Initialize function handle
-         if redundant
-<<<<<<< HEAD
-            op.funHandle  = @multiply_redundant_intrnl;
-            op.funHandle2 = @divide_redundant_intrnl;
-         else
-            op.funHandle  = @multiply_intrnl;
-=======
-            op.funHandle = @multiply_redundant_intrnl;
-            op.funHandle2 = @divide_redundant_intrnl;
-         else
-            op.funHandle = @multiply_intrnl;
->>>>>>> 3a686a24
-            op.funHandle2 = @divide_intrnl;
-         end
-         
-      end % function opWavelet
-      
-      %%%%%%%%%%%%%%%%%%%%%%%%%%%%%%%%%%%%%%%%%%%%%%%%%%%%%%%%%%%%%%%%%
-      % Divide
-      %%%%%%%%%%%%%%%%%%%%%%%%%%%%%%%%%%%%%%%%%%%%%%%%%%%%%%%%%%%%%%%%%
-      function y = mldivide(op,x)
-         y = op.funHandle2(op,x);
-      end % function multiply
-      
-   end % methods - public
-   
-   methods( Access = private )
-      
-<<<<<<< HEAD
-      
-      %%%%%%%%%%%%%%%%%%%%%%%%%%%%%%%%%%%%%%%%%%%%%%%%%%%%%%%%%%%%%%%%
-      % matvec.  Application of Wavelet operator.
-      %%%%%%%%%%%%%%%%%%%%%%%%%%%%%%%%%%%%%%%%%%%%%%%%%%%%%%%%%%%%%%%%
-      function y = multiply_intrnl(op,x,mode)
-         if issparse(x), x = full(x); end
-         x = double(x);
-
-=======
-      %%%%%%%%%%%%%%%%%%%%%%%%%%%%%%%%%%%%%%%%%%%%%%%%%%%%%%%%%%%%%%%%
-      % matvec.  Application of Wavlet operator.
-      %%%%%%%%%%%%%%%%%%%%%%%%%%%%%%%%%%%%%%%%%%%%%%%%%%%%%%%%%%%%%%%%
-      function y = multiply_intrnl(op,x,mode)
->>>>>>> 3a686a24
-         p = op.signal_dims(1);
-         q = op.signal_dims(2);
-         pext = op.coeff_dims(1);
-         qext = op.coeff_dims(2);
-         
-         levels = op.levels; filter = op.filter;
-<<<<<<< HEAD
-=======
-         if issparse(x), x = full(x); end
->>>>>>> 3a686a24
-         
-         % apply matvec operation
-         R = opExtend(p,q,pext,qext);
-         
-         if mode == 1
-            
-            % extend the signal
-            xext = R*x;
-            
-            % reshape the extended signal
-            Xmat = reshape(xext,pext,qext);
-            
-            if isreal(x)
-               y  = spot.rwt.mdwt(Xmat, filter, levels);
-            else
-               y1 = spot.rwt.mdwt(real(Xmat), filter, levels);
-               y2 = spot.rwt.mdwt(imag(Xmat), filter, levels);
-               y  = y1 + sqrt(-1) * y2;
-            end
-            y = y(:);
-         else % mode == 2
-            Xmat = reshape(x,pext,qext);
-            if isreal(x)
-               y = spot.rwt.midwt(Xmat, filter, levels);
-            else
-               y1 = spot.rwt.midwt(real(Xmat), filter, levels);
-               y2 = spot.rwt.midwt(imag(Xmat), filter, levels);
-               y  = y1 + sqrt(-1) * y2;
-            end
-            
-            % apply adjoint of extension operator
-            y = R'*y(:);
-            
-         end
-      end % function matvec
-      
-      %%%%%%%%%%%%%%%%%%%%%%%%%%%%%%%%%%%%%%%%%%%%%%%%%%%%%%%%%%%%%%%%
-<<<<<<< HEAD
-      % matvec_redundant.  Application of redundant Wavelet operator.
-      %%%%%%%%%%%%%%%%%%%%%%%%%%%%%%%%%%%%%%%%%%%%%%%%%%%%%%%%%%%%%%%%
-      function y = multiply_redundant_intrnl(op,x,mode)
-         if issparse(x), x = full(x); end
-         x = double(x);
-         
-=======
-      % matvec_redundant.  Application of redundant Wavlet operator.
-      %%%%%%%%%%%%%%%%%%%%%%%%%%%%%%%%%%%%%%%%%%%%%%%%%%%%%%%%%%%%%%%%
-      function y = multiply_redundant_intrnl(op,x,mode)
->>>>>>> 3a686a24
-         p = op.signal_dims(1);
-         q = op.signal_dims(2);
-         pext = op.coeff_dims(1);
-         qext = op.coeff_dims(2);
-         
-         nseg = op.nseg;
-         levels = op.levels; filter = op.filter;
-<<<<<<< HEAD
-=======
-         if issparse(x), x = full(x); end
->>>>>>> 3a686a24
-         
-         R = opExtend(p,q,pext,qext);
-         
-         if mode == 1
-<<<<<<< HEAD
-=======
-            
->>>>>>> 3a686a24
-            % extend the signal
-            xext = R*x;
-            
-            % reshape the extended signal
-            Xmat = reshape(xext,pext,qext);
-            
-            if isreal(x)
-               [yl,yh] = spot.rwt.mrdwt(Xmat, filter, levels);
-               y = [yl,yh];
-            else
-               [yl1,yh1] = spot.rwt.mrdwt(real(Xmat), filter, levels);
-               [yl2,yh2] = spot.rwt.mrdwt(imag(Xmat), filter, levels);
-               y = [yl1,yh1] + sqrt(-1) * [yl2,yh2];
-            end
-            y = y(:);
-         else % mode == 2
-            xl = reshape(x(1:pext*qext),pext,qext);
-            xh = reshape(x(pext*qext+1:end),pext,(nseg-1)*qext);
-            
-            % scaling for transpose instead of inverse          
-<<<<<<< HEAD
-            if((p==1) || (q==1))
-               xl = xl * 2^levels;
-                
-               for seg = 0:levels-1
-                  idx = seg*qext+1:(seg+1)*qext;
-                  xh(:,idx) = xh(:,idx)*(2^(seg+1));
-               end
-            else
-               xl = xl * (2^levels * 2^levels);
-                
-               for seg = 0:levels-1
-                  idx = 3*seg*qext+1:3*(seg+1)*qext;
-                  xh(:, idx) = xh(:, idx) * (2^(seg+1) * 2^(seg+1));
-               end
-            end
-=======
-            if(p==1 || q==1)
-                xl = xl*(2^(levels));
-                
-                for seg = 0:levels-1
-                    xh(:, (seg)*qext+1:((seg)+1)*qext) = ...
-                        xh(:, (seg)*qext+1:((seg)+1)*qext)*( 2^(seg+1));
-                end
-            else
-                xl = xl*(2^(levels) * 2^(levels));
-                
-                for seg = 0:levels-1
-                    xh(:, (seg*3)*qext+1:((seg+1)*3)*qext) = ...
-                        xh(:, (seg*3)*qext+1:((seg+1)*3)*qext)*...
-                        ( 2^(seg+1) * 2^(seg+1));
-                end
-                
-            end       
->>>>>>> 3a686a24
-            
-            if isreal(x)
-               y = spot.rwt.mirdwt(xl, xh, filter, levels);
-            else
-               y1 = spot.rwt.mirdwt(real(xl), real(xh), filter, levels);
-               y2 = spot.rwt.mirdwt(imag(xl), imag(xh), filter, levels);
-               y = y1 + sqrt(-1) * y2;
-            end
-            
-            % apply adjoint of extension operator
-            y = R'*y(:);
-            
-         end
-      end % function matvec_redundant
-      
-<<<<<<< HEAD
-      
-      %%%%%%%%%%%%%%%%%%%%%%%%%%%%%%%%%%%%%%%%%%%%%%%%%%%%%%%%%%%%%%%%
-      % divide_intrnl.  Application of redundant Wavelet operator.
-      %%%%%%%%%%%%%%%%%%%%%%%%%%%%%%%%%%%%%%%%%%%%%%%%%%%%%%%%%%%%%%%%
-      function y = divide_intrnl(op,x)
-         if issparse(x), x = full(x); end
-         x = double(x);
-         
-=======
-      %%%%%%%%%%%%%%%%%%%%%%%%%%%%%%%%%%%%%%%%%%%%%%%%%%%%%%%%%%%%%%%%
-      % divide_intrnl.  Application of redundant Wavlet operator.
-      %%%%%%%%%%%%%%%%%%%%%%%%%%%%%%%%%%%%%%%%%%%%%%%%%%%%%%%%%%%%%%%%
-      function y = divide_intrnl(op,x)
->>>>>>> 3a686a24
-         p = op.signal_dims(1);
-         q = op.signal_dims(2);
-         pext = op.coeff_dims(1);
-         qext = op.coeff_dims(2);
-         
-         levels = op.levels; filter = op.filter;
-<<<<<<< HEAD
-=======
-         if issparse(x), x = full(x); end
->>>>>>> 3a686a24
-         
-         Xmat = reshape(x,pext,qext);
-         if isreal(x)
-            y = spot.rwt.midwt(Xmat, filter, levels);
-         else
-            y1 = spot.rwt.midwt(real(Xmat), filter, levels);
-            y2 = spot.rwt.midwt(imag(Xmat), filter, levels);
-            y  = y1 + sqrt(-1) * y2;
-         end
-         
-<<<<<<< HEAD
-         % clip signal back to original dimensions
-         y = y(1:p, 1:q);
-         
-         y = y(:);
-      end % function divide
-      
-      %%%%%%%%%%%%%%%%%%%%%%%%%%%%%%%%%%%%%%%%%%%%%%%%%%%%%%%%%%%%%%%%
-      % divide_intrnl.  Application of redundant Wavelet operator.
-      %%%%%%%%%%%%%%%%%%%%%%%%%%%%%%%%%%%%%%%%%%%%%%%%%%%%%%%%%%%%%%%%
-      function y = divide_redundant_intrnl(op,x)
-         if issparse(x), x = full(x); end
-         x = double(x);
-=======
-         
-         % clip signal back to original dimensions
-         y = y(1:p, 1:q);
-         y = y(:);
-
-      end % function divide
-      
-      %%%%%%%%%%%%%%%%%%%%%%%%%%%%%%%%%%%%%%%%%%%%%%%%%%%%%%%%%%%%%%%%
-      % divide_intrnl.  Application of redundant Wavlet operator.
-      %%%%%%%%%%%%%%%%%%%%%%%%%%%%%%%%%%%%%%%%%%%%%%%%%%%%%%%%%%%%%%%%
-      function y = divide_redundant_intrnl(op,x)
->>>>>>> 3a686a24
-         
-         p = op.signal_dims(1);
-         q = op.signal_dims(2);
-         pext = op.coeff_dims(1);
-         qext = op.coeff_dims(2);
-         
-         nseg = op.nseg;
-         levels = op.levels; filter = op.filter;
-<<<<<<< HEAD
-
-=======
-         
-         ii = 1:length(filter);
-         filter = (-1).^ii.*(filter);
-         
-         if issparse(x), x = full(x); end
-         
->>>>>>> 3a686a24
-         xl = reshape(x(1:pext*qext),pext,qext);
-         xh = reshape(x(pext*qext+1:end),pext,(nseg-1)*qext);
-         if isreal(x)
-            y = spot.rwt.mirdwt(xl, xh, filter, levels);
-         else
-            y1 = spot.rwt.mirdwt(real(xl), real(xh), filter, levels);
-            y2 = spot.rwt.mirdwt(imag(xl), imag(xh), filter, levels);
-            y = y1 + sqrt(-1) * y2;
-         end
-         
-         % clip signal back to original dimensions
-         y = y(1:p, 1:q);
-<<<<<<< HEAD
-         
-         y = y(:);
-=======
-         y = y(:);
-         
->>>>>>> 3a686a24
-      end % function divide
-         
-   end % methods - private
-   
-<<<<<<< HEAD
-   
-=======
->>>>>>> 3a686a24
-   %%%%%%%%%%%%%%%%%%%%%%%%%%%%%%%%%%%%%%%%%%%%%%%%%%%%%%%%%%%%%%%%%%%%
-   % Methods - protected
-   %%%%%%%%%%%%%%%%%%%%%%%%%%%%%%%%%%%%%%%%%%%%%%%%%%%%%%%%%%%%%%%%%%%%
-   methods( Access = protected )
-      
-      %%%%%%%%%%%%%%%%%%%%%%%%%%%%%%%%%%%%%%%%%%%%%%%%%%%%%%%%%%%%%%%%%
-      % Multiply
-      %%%%%%%%%%%%%%%%%%%%%%%%%%%%%%%%%%%%%%%%%%%%%%%%%%%%%%%%%%%%%%%%%
-      function y = multiply(op,x,mode)
-         y = op.funHandle(op,x,mode);
-      end % function multiply
-      
-   end % methods - protected
-   
-end % classdef
-
-<<<<<<< HEAD
-
-function [pext, qext, levels] = CoeffDims(p, q, levels)
-   if p >= 2^levels
-      plevels = levels;
-      if q >= 2^levels
-         qext = ceil(q/(2^levels))*2^levels;
-      elseif q > 1
-         qlevels = floor(log2(q));
-         levels = min(plevels,qlevels);
-         qext = ceil(q/(2^levels))*2^levels;
-      else
-         qext = q;
-      end
-      pext = ceil(p/(2^levels))*2^levels;
-   elseif p > 1
-      plevels = floor(log2(p));
-      if q >= 2^levels
-         levels = min(levels,plevels);
-         qext = ceil(q/(2^levels))*2^levels;
-      elseif q > 1
-         qlevels = floor(log2(q));
-         levels = min(plevels,qlevels);
-         qext = ceil(q/(2^levels))*2^levels;
-      else
-         levels = min(levels,plevels);
-         qext = q;
-      end
-      pext = ceil(p/(2^levels))*2^levels;
-   else
-      pext = p;
-      if q >= 2^levels
-         qext = ceil(q/(2^levels))*2^levels;
-      elseif q > 1
-         levels = floor(log2(q));
-         qext = ceil(q/(2^levels))*2^levels;
-      else
-         qext = q;
-      end
-   end
-end
-=======
-function [pext, qext, levels] = CoeffDims(p, q, levels)
-
-if p >= 2^levels
-   plevels = levels;
-   if q >= 2^levels
-      qext = ceil(q/(2^levels))*2^levels;
-   elseif q > 1
-      qlevels = floor(log2(q));
-      levels = min(plevels,qlevels);
-      qext = ceil(q/(2^levels))*2^levels;
-   else
-      qext = q;
-   end
-   pext = ceil(p/(2^levels))*2^levels;
-elseif p > 1
-   plevels = floor(log2(p));
-   if q >= 2^levels
-      levels = min(levels,plevels);
-      qext = ceil(q/(2^levels))*2^levels;
-   elseif q > 1
-      qlevels = floor(log2(q));
-      levels = min(plevels,qlevels);
-      qext = ceil(q/(2^levels))*2^levels;
-   else
-      levels = min(levels,plevels);
-      qext = q;
-   end
-   pext = ceil(p/(2^levels))*2^levels;
-else
-   pext = p;
-   if q >= 2^levels
-      qext = ceil(q/(2^levels))*2^levels;
-   elseif q > 1
-      levels = floor(log2(q));
-      qext = ceil(q/(2^levels))*2^levels;
-   else
-      qext = q;
-   end
-end
-end
-      
->>>>>>> 3a686a24
+classdef opWavelet2 < opSpot
+   %OPWAVELET   Wavelet operator.
+   %
+   %   opWavelet(P,Q,FAMILY) creates a Wavelet operator of given FAMILY for
+   %   signals of size P-by-Q. The wavelet transformation is computed using
+   %   the Rice Wavelet Toolbox.  The values supported for FAMILY are
+   %   'Daubechies' and 'Haar'.
+   %
+   %   opWavelet(P,Q,FAMILY,FILTER,LEVELS,REDUNDANT,TYPE) allows for four
+   %   additional parameters: FILTER (default 8) specifies the filter length,
+   %   which must be even. LEVELS (default 5) gives the number of levels in
+   %   the transformation. P and Q do not need to be divisible by 2^LEVELS.
+   %   However, if LEVELS is bigger than LOG2(MIN(P,Q)), then LEVELS is
+   %   adjusted to be equal to FLOOR(LOG2(MIN(P,Q))).
+   %   The Boolean field REDUNDANT (default false) indicates whether the wavelet
+   %   is redundant. TYPE (default 'min') indictates what type of solution is
+   %   desired; 'min' for minimum phase, 'max' for maximum phase, and 'mid'
+   %   for mid-phase solutions.
+   %
+   %   The opWavelet operator is linear but not orthogonal. Therefore, the
+   %   transpose of the operator is not the inverse operator. However, the
+   %   inverse of the operator can be obtained through a left-inverse
+   %   operation. For example:
+   %               W = opWavelet(...)
+   %               y = W*x
+   %               if z = W'*y, then z ~= x
+   %               but, u = W\y, then u = x
+   
+   %   Copyright 2007-2009, Rayan Saab, Ewout van den Berg and Michael P. Friedlander
+   %
+   %   June  6, 2012: Added mirror symmetric extension of signals that are not
+   %                  integer multiples of 2^levels.
+   %                  Hassan Mansour (hassanm@cs.ubc.ca)
+   %   June 25, 2012: Overloaded mldivide function to compute the inverse of
+   %                  the operator.
+   %                  Hassan Mansour (hassanm@cs.ubc.ca)
+   %   Feb  28, 2014: Incorporate fix by Prasad Sudhakar regarding a bug
+   %                  in the code for redundant wavelet transforms. This
+   %                  issue was independently reported by Stephen Becker.
+   %
+   %   See the file COPYING.txt for full copyright information.
+   %   Use the command 'spot.gpl' to locate this file.
+   
+   %   http://www.cs.ubc.ca/labs/scl/spot
+   
+   %%%%%%%%%%%%%%%%%%%%%%%%%%%%%%%%%%%%%%%%%%%%%%%%%%%%%%%%%%%%%%%%%%%
+   % Properties
+   %%%%%%%%%%%%%%%%%%%%%%%%%%%%%%%%%%%%%%%%%%%%%%%%%%%%%%%%%%%%%%%%%%%
+   properties( SetAccess = private, GetAccess = public )
+      family     = 'Daubechies';   % Wavelet family
+      lenFilter  = 8;              % Filter length
+      filter                       % Filter computed by daubcqf
+      levels     = 5;              % Number of levels
+      typeFilter = 'min'
+      redundant  = false;          % Redundant flag
+      nseg
+      signal_dims                  % Dimensions of the signal domain
+      coeff_dims                   % Dimensions of extended coefficients
+      funHandle                    % Multiplication function
+      funHandle2                   % Divide function
+   end % Properties
+      
+   %%%%%%%%%%%%%%%%%%%%%%%%%%%%%%%%%%%%%%%%%%%%%%%%%%%%%%%%%%%%%%%%%%%
+   % Methods - public
+   %%%%%%%%%%%%%%%%%%%%%%%%%%%%%%%%%%%%%%%%%%%%%%%%%%%%%%%%%%%%%%%%%%%
+   methods
+      
+      %%%%%%%%%%%%%%%%%%%%%%%%%%%%%%%%%%%%%%%%%%%%%%%%%%%%%%%%%%%%%%%%
+      % opWavelet. Constructor.
+      %%%%%%%%%%%%%%%%%%%%%%%%%%%%%%%%%%%%%%%%%%%%%%%%%%%%%%%%%%%%%%%%
+      function op = opWavelet2(p,q,family,lenFilter,levels,redundant,typeFilter)
+         if nargin <= 2 || isempty(family)
+             family = 'Daubechies';
+         end
+         if nargin < 5 || isempty(levels)
+            levels = 5;
+         end
+         if nargin >= 6 && redundant
+            if p == 1 || q == 1
+               nseg =   levels + 1;
+            else
+               nseg = 3*levels + 1;
+            end
+            n = p*q;
+            
+            % find coefficient dimensions
+            [pext, qext, levels] = CoeffDims(p, q, levels);
+            
+            m = pext*qext*nseg;
+            
+            redundant = true;
+         else
+            nseg = [];
+            n = p*q;
+            
+            % find coefficient dimensions
+            [pext, qext, levels] = CoeffDims(p, q, levels);
+            
+            m = pext*qext;
+            
+            redundant = false;
+         end
+         
+         op = op@opSpot('Wavelet2', m, n);
+         op.signal_dims = [p, q];
+         op.coeff_dims = [pext, qext];
+         op.levels = levels;
+         op.redundant = redundant;
+         op.nseg = nseg;
+         
+         if nargin >= 4 && ~isempty(lenFilter)
+            op.lenFilter = lenFilter;
+         end
+         if nargin >= 7 && ischar(typeFilter)
+            op.typeFilter  = typeFilter;
+         end
+         switch lower(family)
+            case {'daubechies'}
+               op.family = 'Daubechies';
+               op.filter = spot.rwt.daubcqf(op.lenFilter,op.typeFilter);
+               
+            case {'haar'}
+               op.family = 'Haar';
+               op.filter = spot.rwt.daubcqf(0);
+               
+            otherwise
+               error('Wavelet family %s is unknown.', family);
+         end
+         
+         % Initialize function handle
+         if redundant
+            op.funHandle  = @multiply_redundant_intrnl;
+            op.funHandle2 = @divide_redundant_intrnl;
+         else
+            op.funHandle  = @multiply_intrnl;
+            op.funHandle2 = @divide_intrnl;
+         end
+         
+      end % function opWavelet
+      
+      %%%%%%%%%%%%%%%%%%%%%%%%%%%%%%%%%%%%%%%%%%%%%%%%%%%%%%%%%%%%%%%%%
+      % Divide
+      %%%%%%%%%%%%%%%%%%%%%%%%%%%%%%%%%%%%%%%%%%%%%%%%%%%%%%%%%%%%%%%%%
+      function y = mldivide(op,x)
+         y = op.funHandle2(op,x);
+      end % function multiply
+      
+   end % methods - public
+   
+   methods( Access = private )
+      
+      %%%%%%%%%%%%%%%%%%%%%%%%%%%%%%%%%%%%%%%%%%%%%%%%%%%%%%%%%%%%%%%%
+      % matvec.  Application of Wavelet operator.
+      %%%%%%%%%%%%%%%%%%%%%%%%%%%%%%%%%%%%%%%%%%%%%%%%%%%%%%%%%%%%%%%%
+      function y = multiply_intrnl(op,x,mode)
+         if issparse(x), x = full(x); end
+         x = double(x);
+
+         p = op.signal_dims(1);
+         q = op.signal_dims(2);
+         pext = op.coeff_dims(1);
+         qext = op.coeff_dims(2);
+         
+         levels = op.levels; filter = op.filter;
+         
+         % apply matvec operation
+         R = opExtend(p,q,pext,qext);
+         
+         if mode == 1
+            
+            % extend the signal
+            xext = R*x;
+            
+            % reshape the extended signal
+            Xmat = reshape(xext,pext,qext);
+            
+            if isreal(x)
+               y  = spot.rwt.mdwt(Xmat, filter, levels);
+            else
+               y1 = spot.rwt.mdwt(real(Xmat), filter, levels);
+               y2 = spot.rwt.mdwt(imag(Xmat), filter, levels);
+               y  = y1 + sqrt(-1) * y2;
+            end
+            y = y(:);
+         else % mode == 2
+            Xmat = reshape(x,pext,qext);
+            if isreal(x)
+               y = spot.rwt.midwt(Xmat, filter, levels);
+            else
+               y1 = spot.rwt.midwt(real(Xmat), filter, levels);
+               y2 = spot.rwt.midwt(imag(Xmat), filter, levels);
+               y  = y1 + sqrt(-1) * y2;
+            end
+            
+            % apply adjoint of extension operator
+            y = R'*y(:);
+            
+         end
+      end % function matvec
+      
+      %%%%%%%%%%%%%%%%%%%%%%%%%%%%%%%%%%%%%%%%%%%%%%%%%%%%%%%%%%%%%%%%
+      % matvec_redundant.  Application of redundant Wavelet operator.
+      %%%%%%%%%%%%%%%%%%%%%%%%%%%%%%%%%%%%%%%%%%%%%%%%%%%%%%%%%%%%%%%%
+      function y = multiply_redundant_intrnl(op,x,mode)
+         if issparse(x), x = full(x); end
+         x = double(x);
+         
+         p = op.signal_dims(1);
+         q = op.signal_dims(2);
+         pext = op.coeff_dims(1);
+         qext = op.coeff_dims(2);
+         
+         nseg = op.nseg;
+         levels = op.levels; filter = op.filter;
+         
+         R = opExtend(p,q,pext,qext);
+         
+         if mode == 1
+            % extend the signal
+            xext = R*x;
+            
+            % reshape the extended signal
+            Xmat = reshape(xext,pext,qext);
+            
+            if isreal(x)
+               [yl,yh] = spot.rwt.mrdwt(Xmat, filter, levels);
+               y = [yl,yh];
+            else
+               [yl1,yh1] = spot.rwt.mrdwt(real(Xmat), filter, levels);
+               [yl2,yh2] = spot.rwt.mrdwt(imag(Xmat), filter, levels);
+               y = [yl1,yh1] + sqrt(-1) * [yl2,yh2];
+            end
+            y = y(:);
+         else % mode == 2
+            xl = reshape(x(1:pext*qext),pext,qext);
+            xh = reshape(x(pext*qext+1:end),pext,(nseg-1)*qext);
+            
+            % scaling for transpose instead of inverse          
+            if((p==1) || (q==1))
+               xl = xl * 2^levels;
+                
+               for seg = 0:levels-1
+                  idx = seg*qext+1:(seg+1)*qext;
+                  xh(:,idx) = xh(:,idx)*(2^(seg+1));
+               end
+            else
+               xl = xl * (2^levels * 2^levels);
+                
+               for seg = 0:levels-1
+                  idx = 3*seg*qext+1:3*(seg+1)*qext;
+                  xh(:, idx) = xh(:, idx) * (2^(seg+1) * 2^(seg+1));
+               end
+            end
+            
+            if isreal(x)
+               y = spot.rwt.mirdwt(xl, xh, filter, levels);
+            else
+               y1 = spot.rwt.mirdwt(real(xl), real(xh), filter, levels);
+               y2 = spot.rwt.mirdwt(imag(xl), imag(xh), filter, levels);
+               y = y1 + sqrt(-1) * y2;
+            end
+            
+            % apply adjoint of extension operator
+            y = R'*y(:);
+            
+         end
+      end % function matvec_redundant
+      
+      
+      %%%%%%%%%%%%%%%%%%%%%%%%%%%%%%%%%%%%%%%%%%%%%%%%%%%%%%%%%%%%%%%%
+      % divide_intrnl.  Application of redundant Wavelet operator.
+      %%%%%%%%%%%%%%%%%%%%%%%%%%%%%%%%%%%%%%%%%%%%%%%%%%%%%%%%%%%%%%%%
+      function y = divide_intrnl(op,x)
+         if issparse(x), x = full(x); end
+         x = double(x);
+         
+         p = op.signal_dims(1);
+         q = op.signal_dims(2);
+         pext = op.coeff_dims(1);
+         qext = op.coeff_dims(2);
+         
+         levels = op.levels; filter = op.filter;
+         
+         Xmat = reshape(x,pext,qext);
+         if isreal(x)
+            y = spot.rwt.midwt(Xmat, filter, levels);
+         else
+            y1 = spot.rwt.midwt(real(Xmat), filter, levels);
+            y2 = spot.rwt.midwt(imag(Xmat), filter, levels);
+            y  = y1 + sqrt(-1) * y2;
+         end
+         
+         % clip signal back to original dimensions
+         y = y(1:p, 1:q);
+         y = y(:);
+      end % function divide
+      
+
+      %%%%%%%%%%%%%%%%%%%%%%%%%%%%%%%%%%%%%%%%%%%%%%%%%%%%%%%%%%%%%%%%
+      % divide_intrnl.  Application of redundant Wavelet operator.
+      %%%%%%%%%%%%%%%%%%%%%%%%%%%%%%%%%%%%%%%%%%%%%%%%%%%%%%%%%%%%%%%%
+      function y = divide_redundant_intrnl(op,x)
+         if issparse(x), x = full(x); end
+         x = double(x);
+         
+         p = op.signal_dims(1);
+         q = op.signal_dims(2);
+         pext = op.coeff_dims(1);
+         qext = op.coeff_dims(2);
+         
+         nseg = op.nseg;
+         levels = op.levels; filter = op.filter;
+         
+%        ii = 1:length(filter);
+%        filter = (-1).^ii.*(filter);
+
+         xl = reshape(x(1:pext*qext),pext,qext);
+         xh = reshape(x(pext*qext+1:end),pext,(nseg-1)*qext);
+         if isreal(x)
+            y = spot.rwt.mirdwt(xl, xh, filter, levels);
+         else
+            y1 = spot.rwt.mirdwt(real(xl), real(xh), filter, levels);
+            y2 = spot.rwt.mirdwt(imag(xl), imag(xh), filter, levels);
+            y = y1 + sqrt(-1) * y2;
+         end
+         
+         % clip signal back to original dimensions
+         y = y(1:p, 1:q);
+         y = y(:);
+      end % function divide
+         
+   end % methods - private
+   
+
+   %%%%%%%%%%%%%%%%%%%%%%%%%%%%%%%%%%%%%%%%%%%%%%%%%%%%%%%%%%%%%%%%%%%%
+   % Methods - protected
+   %%%%%%%%%%%%%%%%%%%%%%%%%%%%%%%%%%%%%%%%%%%%%%%%%%%%%%%%%%%%%%%%%%%%
+   methods( Access = protected )
+      
+      %%%%%%%%%%%%%%%%%%%%%%%%%%%%%%%%%%%%%%%%%%%%%%%%%%%%%%%%%%%%%%%%%
+      % Multiply
+      %%%%%%%%%%%%%%%%%%%%%%%%%%%%%%%%%%%%%%%%%%%%%%%%%%%%%%%%%%%%%%%%%
+      function y = multiply(op,x,mode)
+         y = op.funHandle(op,x,mode);
+      end % function multiply
+      
+   end % methods - protected
+   
+end % classdef
+
+
+function [pext, qext, levels] = CoeffDims(p, q, levels)
+   if p >= 2^levels
+      plevels = levels;
+      if q >= 2^levels
+         qext = ceil(q/(2^levels))*2^levels;
+      elseif q > 1
+         qlevels = floor(log2(q));
+         levels = min(plevels,qlevels);
+         qext = ceil(q/(2^levels))*2^levels;
+      else
+         qext = q;
+      end
+      pext = ceil(p/(2^levels))*2^levels;
+   elseif p > 1
+      plevels = floor(log2(p));
+      if q >= 2^levels
+         levels = min(levels,plevels);
+         qext = ceil(q/(2^levels))*2^levels;
+      elseif q > 1
+         qlevels = floor(log2(q));
+         levels = min(plevels,qlevels);
+         qext = ceil(q/(2^levels))*2^levels;
+      else
+         levels = min(levels,plevels);
+         qext = q;
+      end
+      pext = ceil(p/(2^levels))*2^levels;
+   else
+      pext = p;
+      if q >= 2^levels
+         qext = ceil(q/(2^levels))*2^levels;
+      elseif q > 1
+         levels = floor(log2(q));
+         qext = ceil(q/(2^levels))*2^levels;
+      else
+         qext = q;
+      end
+   end
+end