classdef opDiag < opSpot
<<<<<<< HEAD
%opDiag   Diagonal matrix.
=======
%opDiag   Diagonal operator.
>>>>>>> 004c3c23
%
%   opDiag(D) creates an operator for multiplication by the
%   diagonal matrix that has a vector D on its diagonal.
%
%   See also diag.

%   Copyright 2009, Ewout van den Berg and Michael P. Friedlander
%   http://www.cs.ubc.ca/labs/scl/spot

<<<<<<< HEAD
    %%%%%%%%%%%%%%%%%%%%%%%%%%%%%%%%%%%%%%%%%%%%%%%%%%%%%%%%%%%%%%%%%%%
    % Properties
    %%%%%%%%%%%%%%%%%%%%%%%%%%%%%%%%%%%%%%%%%%%%%%%%%%%%%%%%%%%%%%%%%%%
    properties( SetAccess = private )
       diag     % Diagonal entries
    end % properties - private

    %%%%%%%%%%%%%%%%%%%%%%%%%%%%%%%%%%%%%%%%%%%%%%%%%%%%%%%%%%%%%%%%%%%
    % Methods - Public
    %%%%%%%%%%%%%%%%%%%%%%%%%%%%%%%%%%%%%%%%%%%%%%%%%%%%%%%%%%%%%%%%%%%
    methods
        
       %%%%%%%%%%%%%%%%%%%%%%%%%%%%%%%%%%%%%%%%%%%%%%%%%%%%%%%%%%%%%%%%%%%
       % Constructor
       %%%%%%%%%%%%%%%%%%%%%%%%%%%%%%%%%%%%%%%%%%%%%%%%%%%%%%%%%%%%%%%%%%%
       function op = opDiag(d)
          if nargin ~= 1
             error('Invalid number of arguments.');
          end
          
          % Vectorize d and get size
          d = d(:);
          n = length(d);
          
          % Construct operator
          op = op@opSpot('Diag',n,n);
          op.cflag      = ~isreal(d);
          op.diag       = d;
       end % function opDiag

       %%%%%%%%%%%%%%%%%%%%%%%%%%%%%%%%%%%%%%%%%%%%%%%%%%%%%%%%%%%%%%%%%%%
       % double
       %%%%%%%%%%%%%%%%%%%%%%%%%%%%%%%%%%%%%%%%%%%%%%%%%%%%%%%%%%%%%%%%%%%
       function A = double(op)
          A = diag(op.diag);
       end % function double
        
    end % Methods

    %%%%%%%%%%%%%%%%%%%%%%%%%%%%%%%%%%%%%%%%%%%%%%%%%%%%%%%%%%%%%%%%%%%
    % Methods - protected
    %%%%%%%%%%%%%%%%%%%%%%%%%%%%%%%%%%%%%%%%%%%%%%%%%%%%%%%%%%%%%%%%%%%
    methods( Access = protected )
       
        % Multiplication
        function y = multiply(op,x,mode)
            if mode == 1
               y = op.diag.*x;
            else
               y = conj(op.diag).*x;
            end
        end % function multiply
      
    end % methods - public
        
=======
   %%%%%%%%%%%%%%%%%%%%%%%%%%%%%%%%%%%%%%%%%%%%%%%%%%%%%%%%%%%%%%%%%%%
   % Properties
   %%%%%%%%%%%%%%%%%%%%%%%%%%%%%%%%%%%%%%%%%%%%%%%%%%%%%%%%%%%%%%%%%%%
   properties (SetAccess = private)
      diag     % Diagonal entries
   end % properties
   
   %%%%%%%%%%%%%%%%%%%%%%%%%%%%%%%%%%%%%%%%%%%%%%%%%%%%%%%%%%%%%%%%%%%
   % Methods - Public
   %%%%%%%%%%%%%%%%%%%%%%%%%%%%%%%%%%%%%%%%%%%%%%%%%%%%%%%%%%%%%%%%%%%
   methods
      
      %%%%%%%%%%%%%%%%%%%%%%%%%%%%%%%%%%%%%%%%%%%%%%%%%%%%%%%%%%%%%%%%
      % opDiag. Constructor
      %%%%%%%%%%%%%%%%%%%%%%%%%%%%%%%%%%%%%%%%%%%%%%%%%%%%%%%%%%%%%%%%
      function op = opDiag(d)
         if nargin ~= 1
            error('Invalid number of arguments.');
         end
         
         % Vectorize d and get size
         d = d(:);
         n = length(d);
         
         % Construct operator
         op = op@opSpot('Diag',n,n);
         op.cflag      = ~isreal(d);
         op.diag       = d;
      end % function opDiag
      
      %%%%%%%%%%%%%%%%%%%%%%%%%%%%%%%%%%%%%%%%%%%%%%%%%%%%%%%%%%%%%%%%
      % double
      %%%%%%%%%%%%%%%%%%%%%%%%%%%%%%%%%%%%%%%%%%%%%%%%%%%%%%%%%%%%%%%%
      function A = double(op)
         A = diag(op.diag);
      end % function double
      
      %%%%%%%%%%%%%%%%%%%%%%%%%%%%%%%%%%%%%%%%%%%%%%%%%%%%%%%%%%%%%%%%
      % transpose
      %%%%%%%%%%%%%%%%%%%%%%%%%%%%%%%%%%%%%%%%%%%%%%%%%%%%%%%%%%%%%%%%
      function opOut = transpose(op)
         opOut = op;
      end % function tranpose

      %%%%%%%%%%%%%%%%%%%%%%%%%%%%%%%%%%%%%%%%%%%%%%%%%%%%%%%%%%%%%%%%
      % conj
      %%%%%%%%%%%%%%%%%%%%%%%%%%%%%%%%%%%%%%%%%%%%%%%%%%%%%%%%%%%%%%%%
      function opOut = conj(op)
         opOut = opDiag(conj(op.diag));
      end % function conj

      %%%%%%%%%%%%%%%%%%%%%%%%%%%%%%%%%%%%%%%%%%%%%%%%%%%%%%%%%%%%%%%%
      % ctranpose
      %%%%%%%%%%%%%%%%%%%%%%%%%%%%%%%%%%%%%%%%%%%%%%%%%%%%%%%%%%%%%%%%
      function opOut = ctranspose(op)
         opOut = opDiag(conj(op.diag));
      end % function ctranspose

   end % methods - public
   
   %%%%%%%%%%%%%%%%%%%%%%%%%%%%%%%%%%%%%%%%%%%%%%%%%%%%%%%%%%%%%%%%%%%
   % Methods - protected
   %%%%%%%%%%%%%%%%%%%%%%%%%%%%%%%%%%%%%%%%%%%%%%%%%%%%%%%%%%%%%%%%%%%
   methods( Access = protected )
      
      %%%%%%%%%%%%%%%%%%%%%%%%%%%%%%%%%%%%%%%%%%%%%%%%%%%%%%%%%%%%%%%%
      % multiply
      %%%%%%%%%%%%%%%%%%%%%%%%%%%%%%%%%%%%%%%%%%%%%%%%%%%%%%%%%%%%%%%%
      function y = multiply(op,x,mode)
         if mode == 1
            y = op.diag.*x;
         else
            y = conj(op.diag).*x;
         end
      end % function multiply

      %%%%%%%%%%%%%%%%%%%%%%%%%%%%%%%%%%%%%%%%%%%%%%%%%%%%%%%%%%%%%%%%
      % divide
      %%%%%%%%%%%%%%%%%%%%%%%%%%%%%%%%%%%%%%%%%%%%%%%%%%%%%%%%%%%%%%%%
      function x = divide(op,b,mode)
         if mode == 1
            x = b./op.diag;
         else
            x = b./conj(op.diag);
         end
      end % function divide
      
   end % methods - protected
   
>>>>>>> 004c3c23
end % classdef<|MERGE_RESOLUTION|>--- conflicted
+++ resolved
@@ -1,9 +1,5 @@
 classdef opDiag < opSpot
-<<<<<<< HEAD
-%opDiag   Diagonal matrix.
-=======
 %opDiag   Diagonal operator.
->>>>>>> 004c3c23
 %
 %   opDiag(D) creates an operator for multiplication by the
 %   diagonal matrix that has a vector D on its diagonal.
@@ -13,69 +9,12 @@
 %   Copyright 2009, Ewout van den Berg and Michael P. Friedlander
 %   http://www.cs.ubc.ca/labs/scl/spot
 
-<<<<<<< HEAD
-    %%%%%%%%%%%%%%%%%%%%%%%%%%%%%%%%%%%%%%%%%%%%%%%%%%%%%%%%%%%%%%%%%%%
-    % Properties
-    %%%%%%%%%%%%%%%%%%%%%%%%%%%%%%%%%%%%%%%%%%%%%%%%%%%%%%%%%%%%%%%%%%%
-    properties( SetAccess = private )
-       diag     % Diagonal entries
-    end % properties - private
-
-    %%%%%%%%%%%%%%%%%%%%%%%%%%%%%%%%%%%%%%%%%%%%%%%%%%%%%%%%%%%%%%%%%%%
-    % Methods - Public
-    %%%%%%%%%%%%%%%%%%%%%%%%%%%%%%%%%%%%%%%%%%%%%%%%%%%%%%%%%%%%%%%%%%%
-    methods
-        
-       %%%%%%%%%%%%%%%%%%%%%%%%%%%%%%%%%%%%%%%%%%%%%%%%%%%%%%%%%%%%%%%%%%%
-       % Constructor
-       %%%%%%%%%%%%%%%%%%%%%%%%%%%%%%%%%%%%%%%%%%%%%%%%%%%%%%%%%%%%%%%%%%%
-       function op = opDiag(d)
-          if nargin ~= 1
-             error('Invalid number of arguments.');
-          end
-          
-          % Vectorize d and get size
-          d = d(:);
-          n = length(d);
-          
-          % Construct operator
-          op = op@opSpot('Diag',n,n);
-          op.cflag      = ~isreal(d);
-          op.diag       = d;
-       end % function opDiag
-
-       %%%%%%%%%%%%%%%%%%%%%%%%%%%%%%%%%%%%%%%%%%%%%%%%%%%%%%%%%%%%%%%%%%%
-       % double
-       %%%%%%%%%%%%%%%%%%%%%%%%%%%%%%%%%%%%%%%%%%%%%%%%%%%%%%%%%%%%%%%%%%%
-       function A = double(op)
-          A = diag(op.diag);
-       end % function double
-        
-    end % Methods
-
-    %%%%%%%%%%%%%%%%%%%%%%%%%%%%%%%%%%%%%%%%%%%%%%%%%%%%%%%%%%%%%%%%%%%
-    % Methods - protected
-    %%%%%%%%%%%%%%%%%%%%%%%%%%%%%%%%%%%%%%%%%%%%%%%%%%%%%%%%%%%%%%%%%%%
-    methods( Access = protected )
-       
-        % Multiplication
-        function y = multiply(op,x,mode)
-            if mode == 1
-               y = op.diag.*x;
-            else
-               y = conj(op.diag).*x;
-            end
-        end % function multiply
-      
-    end % methods - public
-        
-=======
    %%%%%%%%%%%%%%%%%%%%%%%%%%%%%%%%%%%%%%%%%%%%%%%%%%%%%%%%%%%%%%%%%%%
    % Properties
    %%%%%%%%%%%%%%%%%%%%%%%%%%%%%%%%%%%%%%%%%%%%%%%%%%%%%%%%%%%%%%%%%%%
-   properties (SetAccess = private)
+   properties( SetAccess = private )
       diag     % Diagonal entries
-   end % properties
+   end
    
    %%%%%%%%%%%%%%%%%%%%%%%%%%%%%%%%%%%%%%%%%%%%%%%%%%%%%%%%%%%%%%%%%%%
    % Methods - Public
@@ -105,28 +44,28 @@
       %%%%%%%%%%%%%%%%%%%%%%%%%%%%%%%%%%%%%%%%%%%%%%%%%%%%%%%%%%%%%%%%
       function A = double(op)
          A = diag(op.diag);
-      end % function double
+      end
       
       %%%%%%%%%%%%%%%%%%%%%%%%%%%%%%%%%%%%%%%%%%%%%%%%%%%%%%%%%%%%%%%%
       % transpose
       %%%%%%%%%%%%%%%%%%%%%%%%%%%%%%%%%%%%%%%%%%%%%%%%%%%%%%%%%%%%%%%%
       function opOut = transpose(op)
          opOut = op;
-      end % function tranpose
+      end
 
       %%%%%%%%%%%%%%%%%%%%%%%%%%%%%%%%%%%%%%%%%%%%%%%%%%%%%%%%%%%%%%%%
       % conj
       %%%%%%%%%%%%%%%%%%%%%%%%%%%%%%%%%%%%%%%%%%%%%%%%%%%%%%%%%%%%%%%%
       function opOut = conj(op)
          opOut = opDiag(conj(op.diag));
-      end % function conj
+      end
 
       %%%%%%%%%%%%%%%%%%%%%%%%%%%%%%%%%%%%%%%%%%%%%%%%%%%%%%%%%%%%%%%%
       % ctranpose
       %%%%%%%%%%%%%%%%%%%%%%%%%%%%%%%%%%%%%%%%%%%%%%%%%%%%%%%%%%%%%%%%
       function opOut = ctranspose(op)
          opOut = opDiag(conj(op.diag));
-      end % function ctranspose
+      end
 
    end % methods - public
    
@@ -159,5 +98,4 @@
       
    end % methods - protected
    
->>>>>>> 004c3c23
 end % classdef