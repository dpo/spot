classdef opConj < opSpot
%opConj   Take the elementwise conjugate of a complex operator.
%
%   opConj(OP) is the elementwise complex conjugate of operator
%   OP. Applying OPCONJ to conjugate operators returns the original
%   operator.
%
%   See also opImag, opReal.

%   Copyright 2009, Ewout van den Berg and Michael P. Friedlander
%   http://www.cs.ubc.ca/labs/scl/spot
<<<<<<< HEAD
=======

>>>>>>> 004c3c23

    %%%%%%%%%%%%%%%%%%%%%%%%%%%%%%%%%%%%%%%%%%%%%%%%%%%%%%%%%%%%%%%%%%%
    % Methods
    %%%%%%%%%%%%%%%%%%%%%%%%%%%%%%%%%%%%%%%%%%%%%%%%%%%%%%%%%%%%%%%%%%%
    methods

       %%%%%%%%%%%%%%%%%%%%%%%%%%%%%%%%%%%%%%%%%%%%%%%%%%%%%%%%%%%%%%%%
       % Constructor
       %%%%%%%%%%%%%%%%%%%%%%%%%%%%%%%%%%%%%%%%%%%%%%%%%%%%%%%%%%%%%%%%
       function op = opConj(A)
          
          if nargin ~= 1
             error('Exactly one operator must be specified.')
          end
           
          % Input matrices are immediately cast as opMatrix's.
          if isa(A,'numeric'), A = opMatrix(A); end
          
          % Check that the input operators are valid.
          if ~isa(A,'opSpot')
             error('Input operator is not valid.')
          end
          
          % Construct operator
          [m, n] = size(A);
          op = op@opSpot('Conj', m, n);
          op.cflag      = A.cflag;
          op.linear     = A.linear;
          op.children   = {A};
<<<<<<< HEAD
       end % Constructor
=======
       end % function opConj

>>>>>>> 004c3c23
      
       %%%%%%%%%%%%%%%%%%%%%%%%%%%%%%%%%%%%%%%%%%%%%%%%%%%%%%%%%%%%%%%%
       % Display
       %%%%%%%%%%%%%%%%%%%%%%%%%%%%%%%%%%%%%%%%%%%%%%%%%%%%%%%%%%%%%%%%
       function str = char(op)
          op1 = op.children{1};
          str = ['Conj(', char(op1), ')'];
       end % function char
       
       %%%%%%%%%%%%%%%%%%%%%%%%%%%%%%%%%%%%%%%%%%%%%%%%%%%%%%%%%%%%%%%%
       % Conj
       %%%%%%%%%%%%%%%%%%%%%%%%%%%%%%%%%%%%%%%%%%%%%%%%%%%%%%%%%%%%%%%%
       function opOut = conj(op)
          opOut = op.children{1};
       end % function conj
      
       %%%%%%%%%%%%%%%%%%%%%%%%%%%%%%%%%%%%%%%%%%%%%%%%%%%%%%%%%%%%%%%%
       % CTranspose
       %%%%%%%%%%%%%%%%%%%%%%%%%%%%%%%%%%%%%%%%%%%%%%%%%%%%%%%%%%%%%%%%
       function opOut = ctranspose(op)
          opOut = transpose(op.children{1});
       end % function ctranspose

       %%%%%%%%%%%%%%%%%%%%%%%%%%%%%%%%%%%%%%%%%%%%%%%%%%%%%%%%%%%%%%%%
       % Transpose
       %%%%%%%%%%%%%%%%%%%%%%%%%%%%%%%%%%%%%%%%%%%%%%%%%%%%%%%%%%%%%%%%
       function opOut = transpose(op)
          opOut = ctranspose(op.children{1});
       end % function transpose

    end % methods - public


    methods( Access = protected )
       %%%%%%%%%%%%%%%%%%%%%%%%%%%%%%%%%%%%%%%%%%%%%%%%%%%%%%%%%%%%%%%%
       % Multiply
       %%%%%%%%%%%%%%%%%%%%%%%%%%%%%%%%%%%%%%%%%%%%%%%%%%%%%%%%%%%%%%%%
       function y = multiply(op,x,mode)
           if mode == 1
              y = conj(apply(op.children{1},conj(x),1));
           else
              y = conj(apply(op.children{1},conj(x),2));
           end
       end % function multiply

    end % methods - protected
   
end % classdef
    
<|MERGE_RESOLUTION|>--- conflicted
+++ resolved
@@ -9,10 +9,6 @@
 
 %   Copyright 2009, Ewout van den Berg and Michael P. Friedlander
 %   http://www.cs.ubc.ca/labs/scl/spot
-<<<<<<< HEAD
-=======
-
->>>>>>> 004c3c23
 
     %%%%%%%%%%%%%%%%%%%%%%%%%%%%%%%%%%%%%%%%%%%%%%%%%%%%%%%%%%%%%%%%%%%
     % Methods
@@ -42,46 +38,42 @@
           op.cflag      = A.cflag;
           op.linear     = A.linear;
           op.children   = {A};
-<<<<<<< HEAD
-       end % Constructor
-=======
+
        end % function opConj
 
->>>>>>> 004c3c23
-      
        %%%%%%%%%%%%%%%%%%%%%%%%%%%%%%%%%%%%%%%%%%%%%%%%%%%%%%%%%%%%%%%%
-       % Display
+       % Char
        %%%%%%%%%%%%%%%%%%%%%%%%%%%%%%%%%%%%%%%%%%%%%%%%%%%%%%%%%%%%%%%%
        function str = char(op)
           op1 = op.children{1};
           str = ['Conj(', char(op1), ')'];
-       end % function char
+       end
        
        %%%%%%%%%%%%%%%%%%%%%%%%%%%%%%%%%%%%%%%%%%%%%%%%%%%%%%%%%%%%%%%%
        % Conj
        %%%%%%%%%%%%%%%%%%%%%%%%%%%%%%%%%%%%%%%%%%%%%%%%%%%%%%%%%%%%%%%%
        function opOut = conj(op)
           opOut = op.children{1};
-       end % function conj
+       end
       
        %%%%%%%%%%%%%%%%%%%%%%%%%%%%%%%%%%%%%%%%%%%%%%%%%%%%%%%%%%%%%%%%
        % CTranspose
        %%%%%%%%%%%%%%%%%%%%%%%%%%%%%%%%%%%%%%%%%%%%%%%%%%%%%%%%%%%%%%%%
        function opOut = ctranspose(op)
           opOut = transpose(op.children{1});
-       end % function ctranspose
+       end
 
        %%%%%%%%%%%%%%%%%%%%%%%%%%%%%%%%%%%%%%%%%%%%%%%%%%%%%%%%%%%%%%%%
        % Transpose
        %%%%%%%%%%%%%%%%%%%%%%%%%%%%%%%%%%%%%%%%%%%%%%%%%%%%%%%%%%%%%%%%
        function opOut = transpose(op)
           opOut = ctranspose(op.children{1});
-       end % function transpose
+       end
 
     end % methods - public
 
+    methods( Access = protected )
 
-    methods( Access = protected )
        %%%%%%%%%%%%%%%%%%%%%%%%%%%%%%%%%%%%%%%%%%%%%%%%%%%%%%%%%%%%%%%%
        % Multiply
        %%%%%%%%%%%%%%%%%%%%%%%%%%%%%%%%%%%%%%%%%%%%%%%%%%%%%%%%%%%%%%%%
