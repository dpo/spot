--- conflicted
+++ resolved
@@ -67,17 +67,11 @@
     %%%%%%%%%%%%%%%%%%%%%%%%%%%%%%%%%%%%%%%%%%%%%%%%%%%%%%%%%%%%%%%%%%%
     % Public methods
     %%%%%%%%%%%%%%%%%%%%%%%%%%%%%%%%%%%%%%%%%%%%%%%%%%%%%%%%%%%%%%%%%%%
-<<<<<<< HEAD
     methods( Access = protected )
-       function y = apply(op,x,mode)
-          % Update counter
-          op.counter.plus1(mode);
-=======
-    methods (Access = protected)
+
        % FIXME: rename apply to "applyMultiply", here and elsewhere.
        function y = apply(op,x,mode)
-          op.counter(mode) = op.counter(mode) + 1; % Update counter
->>>>>>> 004c3c23
+          op.counter.plus1(mode);
           y = op.multiply(x,mode);
        end
        
